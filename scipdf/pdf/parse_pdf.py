--- conflicted
+++ resolved
@@ -9,28 +9,18 @@
 from tqdm import tqdm, tqdm_notebook
 
 
-<<<<<<< HEAD
 GROBID_URL = "http://localhost:8070"
 DIR_PATH = os.path.dirname(os.path.abspath(__file__))
 PDF_FIGURES_JAR_PATH = os.path.join(
-=======
-GROBID_URL = "http://localhost:8070"  # or https://cloud.science-miner.com/grobid/ for cloud service
-DIR_PATH = op.dirname(op.abspath(__file__))
-PDF_FIGURES_JAR_PATH = op.join(
->>>>>>> 71ca5c02
     DIR_PATH, "pdffigures2", "pdffigures2-assembly-0.0.12-SNAPSHOT.jar"
 )
 
 
-def list_pdf_paths(pdf_folder: str):
+def list_pdf_paths(pdf_folder):
     """
     list of pdf paths in pdf folder
     """
-<<<<<<< HEAD
     return glob(os.path.join(pdf_folder, "*", "*", "*.pdf"))
-=======
-    return glob(op.join(pdf_folder, "*", "*", "*.pdf"))
->>>>>>> 71ca5c02
 
 
 def validate_url(path: str):
@@ -50,14 +40,11 @@
 
 
 def parse_pdf(
-<<<<<<< HEAD
-    pdf_path, fulltext=True, soup=False, return_coordinates=True, grobid_url=GROBID_URL
-=======
     pdf_path: str,
     fulltext: bool = True,
     soup: bool = False,
-    grobid_url: str = GROBID_URL,
->>>>>>> 71ca5c02
+    return_coordinates: bool = True,
+    grobid_url: str = GROBID_URL
 ):
     """
     Function to parse PDF to XML or BeautifulSoup using GROBID tool
@@ -89,9 +76,7 @@
     else:
         url = "%s/api/processHeaderDocument" % grobid_url
 
-<<<<<<< HEAD
     files = []
-
     if return_coordinates:
         files += [
             ("teiCoordinates", (None, "persName")),
@@ -101,20 +86,6 @@
             ("teiCoordinates", (None, "biblStruct")),
         ]
 
-    if validate_url(pdf_path):
-        if os.path.splitext(pdf_path)[-1] != ".pdf":
-            print("The input URL has to have base name PDF.")
-            return None
-        else:
-            page = urllib.request.urlopen(pdf_path).read()
-            files += [("input", (None, page))]
-            parsed_article = requests.post(url, files=files).text
-
-    elif os.path.exists(pdf_path):
-        files += [("input", (None, open(pdf_path, "rb")))]
-        parsed_article = requests.post(url, files=files).text
-
-=======
     if isinstance(pdf_path, str):
         if validate_url(pdf_path) and op.splitext(pdf_path)[-1].lower() != ".pdf":
             print("The input URL has to end with ``.pdf``")
@@ -131,16 +102,11 @@
     elif isinstance(pdf_path, bytes):
         # assume that incoming is byte string
         parsed_article = requests.post(url, files={"input": pdf_path}).text
->>>>>>> 71ca5c02
     else:
         parsed_article = None
 
     if soup and parsed_article is not None:
         parsed_article = BeautifulSoup(parsed_article, "lxml")
-<<<<<<< HEAD
-
-=======
->>>>>>> 71ca5c02
     return parsed_article
 
 
@@ -181,20 +147,11 @@
     """
     div = article.find("abstract")
     abstract = ""
-<<<<<<< HEAD
-    if div is not None:
-        for p in list(div.children):
-            if not isinstance(p, NavigableString) and len(list(p)) > 0:
-                abstract += " ".join(
-                    [elem.text for elem in p if not isinstance(elem, NavigableString)]
-                )
-=======
     for p in list(div.children):
         if not isinstance(p, NavigableString) and len(list(p)) > 0:
             abstract += " ".join(
                 [elem.text for elem in p if not isinstance(elem, NavigableString)]
             )
->>>>>>> 71ca5c02
     return abstract
 
 
@@ -214,14 +171,11 @@
 def parse_sections(article, as_list: bool = False):
     """
     Parse list of sections from a given BeautifulSoup of an article
-<<<<<<< HEAD
-=======
 
     Parameters
     ==========
     as_list: bool, if True, output text as a list of paragraph instead
         of joining it together as one single text
->>>>>>> 71ca5c02
     """
     article_text = article.find("text")
     divs = article_text.find_all("div", attrs={"xmlns": "http://www.tei-c.org/ns/1.0"})
@@ -253,12 +207,10 @@
                         text.append(p.text)
                     except:
                         pass
-<<<<<<< HEAD
             text = " ".join(text)
-=======
             if not as_list:
                 text = "\n".join(text)
->>>>>>> 71ca5c02
+
         if heading is not "" or text is not "":
             ref_dict = calculate_number_of_references(div)
             sections.append(
@@ -339,7 +291,6 @@
     return figures_list
 
 
-<<<<<<< HEAD
 def parse_formulas(article):
     """
     Parse list of formulas from a given BeautifulSoup of an article
@@ -361,10 +312,7 @@
     return formulas_list
 
 
-def convert_article_soup_to_dict(article):
-=======
 def convert_article_soup_to_dict(article, as_list: bool = False):
->>>>>>> 71ca5c02
     """
     Function to convert BeautifulSoup to JSON format
     similar to the output from https://github.com/allenai/science-parse/
@@ -399,22 +347,14 @@
     if article is not None:
         title = article.find("title", attrs={"type": "main"})
         title = title.text.strip() if title is not None else ""
-<<<<<<< HEAD
+
         article_dict["title"] = title
-        article_dict["abstract"] = parse_abstract(article)
-        article_dict["sections"] = parse_sections(article)
-        article_dict["references"] = parse_references(article)
-        article_dict["figures"] = parse_figure_caption(article)
-        article_dict["formulas"] = parse_formulas(article)
-=======
         article_dict["authors"] = parse_authors(article)
         article_dict["pub_date"] = parse_date(article)
-        article_dict["title"] = title
         article_dict["abstract"] = parse_abstract(article)
         article_dict["sections"] = parse_sections(article, as_list=as_list)
         article_dict["references"] = parse_references(article)
         article_dict["figures"] = parse_figure_caption(article)
->>>>>>> 71ca5c02
 
         doi = article.find("idno", attrs={"type": "DOI"})
         doi = doi.text if doi is not None else ""
@@ -433,11 +373,7 @@
     grobid_url: str = GROBID_URL,
 ):
     """
-<<<<<<< HEAD
-    Parse the given
-=======
     Parse the given PDF and return dictionary of the parsed article
->>>>>>> 71ca5c02
 
     Parameters
     ==========
@@ -453,27 +389,17 @@
     article_dict: dict, dictionary of an article
     """
     parsed_article = parse_pdf(
-<<<<<<< HEAD
         pdf_path, fulltext=True, soup=True, return_coordinates=True
     )
-    article_dict = convert_article_soup_to_dict(parsed_article)
-=======
-        pdf_path, fulltext=fulltext, soup=soup, grobid_url=grobid_url
-    )
     article_dict = convert_article_soup_to_dict(parsed_article, as_list=as_list)
->>>>>>> 71ca5c02
     return article_dict
 
 
 def parse_figures(
-<<<<<<< HEAD
-    pdf_folder, jar_path=PDF_FIGURES_JAR_PATH, resolution=300, output_folder="figures"
-=======
     pdf_folder: str,
     jar_path: str = PDF_FIGURES_JAR_PATH,
     resolution: int = 300,
     output_folder: str = "figures",
->>>>>>> 71ca5c02
 ):
     """
     Parse figures from the given scientific PDF using pdffigures2
@@ -489,36 +415,6 @@
     ======
     folder: making a folder of output_folder/data and output_folder/figures of parsed data and figures relatively
     """
-<<<<<<< HEAD
-    data_path = os.path.join(output_folder, "data")
-    figure_path = os.path.join(output_folder, "figures")
-
-    if os.path.isdir(output_folder):
-        if not os.path.exists(data_path):
-            os.mkdir(data_path)
-        if not os.path.exists(figure_path):
-            os.mkdir(figure_path)
-
-        if os.path.isdir(data_path) and os.path.isdir(figure_path):
-            args = [
-                "java",
-                "-jar",
-                jar_path,
-                pdf_folder,
-                "-i",
-                str(resolution),
-                "-d",
-                os.path.join(os.path.abspath(data_path), ""),
-                "-m",
-                os.path.join(os.path.abspath(figure_path), ""),  # end path with "/"
-            ]
-            _ = subprocess.run(
-                args, stdout=subprocess.PIPE, stderr=subprocess.PIPE, timeout=20
-            )
-            print("Done parsing figures from PDFs!")
-    else:
-        print("output_folder have to be path to folder")
-=======
     if not op.isdir(output_folder):
         os.makedirs(output_folder)
 
@@ -548,5 +444,4 @@
         )
         print("Done parsing figures from PDFs!")
     else:
-        print("You may have to check of ``data`` and ``figures`` in the the output folder path.")
->>>>>>> 71ca5c02
+        print("You may have to check of ``data`` and ``figures`` in the the output folder path.")